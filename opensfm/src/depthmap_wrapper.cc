
#include "types.h"
#include "depthmap.cc"


namespace csfm {

class DepthmapEstimatorWrapper {
 public:
  void AddView(PyObject *K,
               PyObject *R,
               PyObject *t,
               PyObject *image) {
    PyArrayContiguousView<double> K_view((PyArrayObject *)K);
    PyArrayContiguousView<double> R_view((PyArrayObject *)R);
    PyArrayContiguousView<double> t_view((PyArrayObject *)t);
    PyArrayContiguousView<unsigned char> image_view((PyArrayObject *)image);
    de_.AddView(K_view.data(), R_view.data(), t_view.data(),
                image_view.data(), image_view.shape(1), image_view.shape(0));
  }

  void SetDepthRange(double min_depth, double max_depth, int num_depth_planes) {
    de_.SetDepthRange(min_depth, max_depth, num_depth_planes);
  }

  void SetPatchMatchIterations(int n) {
    de_.SetPatchMatchIterations(n);
  }

  void SetMinPatchSD(float sd) {
    de_.SetMinPatchSD(sd);
  }

  bp::object ComputePatchMatch() {
    cv::Mat depth, plane, score, nghbr;
    de_.ComputePatchMatch(&depth, &plane, &score, &nghbr);
    return ComputeReturnValues(depth, plane, score, nghbr);
  }

  bp::object ComputePatchMatchSample() {
    cv::Mat depth, plane, score, nghbr;
    de_.ComputePatchMatchSample(&depth, &plane, &score, &nghbr);
    return ComputeReturnValues(depth, plane, score, nghbr);
  }

  bp::object ComputeBruteForce() {
    cv::Mat depth, plane, score, nghbr;
    de_.ComputeBruteForce(&depth, &plane, &score, &nghbr);
    return ComputeReturnValues(depth, plane, score, nghbr);
  }

  bp::object ComputeReturnValues(const cv::Mat &depth,
                                 const cv::Mat &plane,
                                 const cv::Mat &score,
                                 const cv::Mat &nghbr) {
    bp::list retn;
    npy_intp shape[2] = {depth.rows, depth.cols};
    npy_intp plane_shape[3] = {depth.rows, depth.cols, 3};
    retn.append(bpn_array_from_data(2, shape, depth.ptr<float>(0)));
    retn.append(bpn_array_from_data(3, plane_shape, plane.ptr<float>(0)));
    retn.append(bpn_array_from_data(2, shape, score.ptr<float>(0)));
    retn.append(bpn_array_from_data(2, shape, nghbr.ptr<int>(0)));
    return retn;
  }

 private:
  DepthmapEstimator de_;
};


class DepthmapCleanerWrapper {
 public:
  void SetSameDepthThreshold(float t) {
    dc_.SetSameDepthThreshold(t);
  }

  void SetMinConsistentViews(int n) {
    dc_.SetMinConsistentViews(n);
  }

  void AddView(PyObject *K,
               PyObject *R,
               PyObject *t,
               PyObject *depth) {
    PyArrayContiguousView<double> K_view((PyArrayObject *)K);
    PyArrayContiguousView<double> R_view((PyArrayObject *)R);
    PyArrayContiguousView<double> t_view((PyArrayObject *)t);
    PyArrayContiguousView<float> depth_view((PyArrayObject *)depth);
    dc_.AddView(K_view.data(), R_view.data(), t_view.data(),
                depth_view.data(), depth_view.shape(1), depth_view.shape(0));
  }

  bp::object Clean() {
    cv::Mat depth;
    dc_.Clean(&depth);
    npy_intp shape[2] = {depth.rows, depth.cols};
    return bpn_array_from_data(2, shape, depth.ptr<float>(0));
  }

 private:
  DepthmapCleaner dc_;
};


class DepthmapPrunerWrapper {
 public:
  void SetSameDepthThreshold(float t) {
    dp_.SetSameDepthThreshold(t);
  }

  void AddView(PyObject *K,
               PyObject *R,
               PyObject *t,
               PyObject *depth,
               PyObject *normal,
<<<<<<< HEAD
               PyObject *color,
               PyObject *label,
               bp::object neighbors) {
=======
               PyObject *color) {
>>>>>>> 5a009977
    PyArrayContiguousView<double> K_view((PyArrayObject *)K);
    PyArrayContiguousView<double> R_view((PyArrayObject *)R);
    PyArrayContiguousView<double> t_view((PyArrayObject *)t);
    PyArrayContiguousView<float> depth_view((PyArrayObject *)depth);
    PyArrayContiguousView<float> plane_view((PyArrayObject *)normal);
    PyArrayContiguousView<unsigned char> color_view((PyArrayObject *)color);
<<<<<<< HEAD
    PyArrayContiguousView<unsigned char> label_view((PyArrayObject *)label);
    std::vector<int> neighbors_vector;
    for (int i = 0; i < bp::len(neighbors); ++i) {
      neighbors_vector.push_back(bp::extract<int>(neighbors[i]));
    }
    dm_.AddView(K_view.data(), R_view.data(), t_view.data(),
                depth_view.data(), plane_view.data(),
                color_view.data(), label_view.data(),
                neighbors_vector,
=======
    dp_.AddView(K_view.data(), R_view.data(), t_view.data(),
                depth_view.data(), plane_view.data(), color_view.data(),
>>>>>>> 5a009977
                depth_view.shape(1), depth_view.shape(0));
  }

  bp::object Prune() {
    std::vector<float> points;
    std::vector<float> normals;
    std::vector<unsigned char> colors;
    std::vector<unsigned char> labels;

<<<<<<< HEAD
    dm_.Merge(&points, &normals, &colors, &labels);
=======
    dp_.Prune(&points, &normals, &colors);
>>>>>>> 5a009977

    bp::list retn;
    npy_intp shape3[2] = {int(points.size()) / 3, 3};
    npy_intp shape1[1] = {int(points.size()) / 3};
    retn.append(bpn_array_from_data(2, shape3, &points[0]));
    retn.append(bpn_array_from_data(2, shape3, &normals[0]));
    retn.append(bpn_array_from_data(2, shape3, &colors[0]));
    retn.append(bpn_array_from_data(1, shape1, &labels[0]));
    return retn;
  }

 private:
  DepthmapPruner dp_;
};

}
<|MERGE_RESOLUTION|>--- conflicted
+++ resolved
@@ -113,33 +113,18 @@
                PyObject *t,
                PyObject *depth,
                PyObject *normal,
-<<<<<<< HEAD
-               PyObject *color,
                PyObject *label,
-               bp::object neighbors) {
-=======
                PyObject *color) {
->>>>>>> 5a009977
     PyArrayContiguousView<double> K_view((PyArrayObject *)K);
     PyArrayContiguousView<double> R_view((PyArrayObject *)R);
     PyArrayContiguousView<double> t_view((PyArrayObject *)t);
     PyArrayContiguousView<float> depth_view((PyArrayObject *)depth);
     PyArrayContiguousView<float> plane_view((PyArrayObject *)normal);
     PyArrayContiguousView<unsigned char> color_view((PyArrayObject *)color);
-<<<<<<< HEAD
     PyArrayContiguousView<unsigned char> label_view((PyArrayObject *)label);
-    std::vector<int> neighbors_vector;
-    for (int i = 0; i < bp::len(neighbors); ++i) {
-      neighbors_vector.push_back(bp::extract<int>(neighbors[i]));
-    }
-    dm_.AddView(K_view.data(), R_view.data(), t_view.data(),
+    dp_.AddView(K_view.data(), R_view.data(), t_view.data(),
                 depth_view.data(), plane_view.data(),
                 color_view.data(), label_view.data(),
-                neighbors_vector,
-=======
-    dp_.AddView(K_view.data(), R_view.data(), t_view.data(),
-                depth_view.data(), plane_view.data(), color_view.data(),
->>>>>>> 5a009977
                 depth_view.shape(1), depth_view.shape(0));
   }
 
@@ -149,11 +134,7 @@
     std::vector<unsigned char> colors;
     std::vector<unsigned char> labels;
 
-<<<<<<< HEAD
-    dm_.Merge(&points, &normals, &colors, &labels);
-=======
-    dp_.Prune(&points, &normals, &colors);
->>>>>>> 5a009977
+    dp_.Prune(&points, &normals, &colors, &labels);
 
     bp::list retn;
     npy_intp shape3[2] = {int(points.size()) / 3, 3};
