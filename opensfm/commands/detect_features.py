--- conflicted
+++ resolved
@@ -51,11 +51,6 @@
         for pargs in arg_groups:
             
             start = timer()
-<<<<<<< HEAD
-        
-            parallel_map( detect, pargs, processes )
-        
-=======
             parallel_map( detect, pargs, processes )
         
             # generate 'super point' features if flag is on
@@ -63,7 +58,6 @@
                 size_w = data.config['feature_process_size_superpoint']
                 superpoint.gen_ss(size_w, processes)
                 
->>>>>>> 4046086e
             end = timer()
         
             run_time += end - start
